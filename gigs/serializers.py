import json
from rest_framework import serializers
from django.utils import timezone
from django.core.files.storage import default_storage
<<<<<<< HEAD

from .models import Gig, Contract, GigInvite, GigType, Status, GigInviteStatus, Tour, TourStatus
=======
from .models import Gig, Contract, GigInvite, GigType, Status, GigInviteStatus
>>>>>>> 660ddcf8
from users.serializers import UserSerializer
from custom_auth.models import User, Venue, Artist, PerformanceTier


class VenueSerializer(serializers.ModelSerializer):
    name = serializers.SerializerMethodField()
    
    class Meta:
        model = Venue
        fields = ['id', 'name', 'location', 'address', 'capacity', 'artist_capacity']
    
    def get_name(self, obj):
        return obj.user.name if obj.user else None

class ArtistSerializer(serializers.ModelSerializer):
    class Meta:
        model = Artist
        fields = ['id', 'stage_name', 'profile_image']

class UserSerializer(serializers.ModelSerializer):
    class Meta:
        model = User
        fields = ['id', 'email', 'name', 'role', 'profileImage']
        read_only_fields = ['id', 'email', 'name', 'role', 'profileImage']

<<<<<<< HEAD
class TourSerializer(serializers.ModelSerializer):
    """Serializer for Tour model"""
    status_display = serializers.CharField(source='get_status_display', read_only=True)
    gigs_count = serializers.IntegerField(read_only=True)
    cities = serializers.ListField(child=serializers.CharField(), read_only=True)
    is_active = serializers.BooleanField(read_only=True)
    
    class Meta:
        model = Tour
        fields = [
            'id', 'title', 'description', 'artist', 'start_date', 'end_date',
            'status', 'status_display', 'is_featured', 'gigs_count', 'cities',
            'is_active', 'created_at', 'updated_at'
        ]
        read_only_fields = ['created_at', 'updated_at', 'artist']
    
    def validate(self, attrs):
        """Validate tour dates"""
        start_date = attrs.get('start_date')
        end_date = attrs.get('end_date')
        
        if start_date and end_date and start_date > end_date:
            raise serializers.ValidationError({
                'end_date': 'End date must be after start date.'
            })
        
        return attrs

=======
>>>>>>> 660ddcf8

class GigSerializer(serializers.ModelSerializer):
    """Serializer for Gig model with proper field handling and serialization."""
    
    # Computed fields
    flyer_image = serializers.SerializerMethodField()
    flyer_bg = serializers.SerializerMethodField()
    flyer_bg_url = serializers.SerializerMethodField()
    is_liked = serializers.SerializerMethodField()
    user = serializers.SerializerMethodField()
    name = serializers.SerializerMethodField()
    max_artist = serializers.SerializerMethodField()
    price_validation = serializers.SerializerMethodField()
    is_part_of_tour = serializers.BooleanField(read_only=True)
    tour = serializers.PrimaryKeyRelatedField(queryset=Tour.objects.all(), required=False, allow_null=True)
    tour_order = serializers.IntegerField(required=False, allow_null=True)
    
    class Meta:
        model = Gig
        fields = [
            # Core fields
            'id', 'title', 'description', 'gig_type', 'event_date',
            'booking_start_date', 'booking_end_date', 'flyer_image',
            'flyer_bg', 'flyer_bg_url', 'minimum_performance_tier',
            'max_artists', 'max_tickets', 'ticket_price', 'venue_fee',
            'status', 'is_public', 'sold_out', 'slot_available', 'price_validation',
            'request_message', 'expires_at', 'created_at', 'updated_at',
            
            # Related fields
            'venue', 'created_by', 
            
            # Tour fields
            'is_part_of_tour', 'tour', 'tour_order',
            
            # Computed fields
            'is_liked', 'user', 'name', 'max_artist'
        ]
        read_only_fields = [
            'id', 'sold_out', 'slot_available', 'created_at',
            'updated_at', 'expires_at', 'created_by', 'venue', 'is_liked',
            'user', 'name', 'max_artist', 'flyer_image', 'flyer_bg', 'flyer_bg_url'
        ]
    
    def get_flyer_image(self, obj):
        """Return the URL of the flyer image if it exists."""
        if not obj.flyer_image:
            return None
        try:
            request = self.context.get('request')
            if request:
                return request.build_absolute_uri(obj.flyer_image.url)
            return str(obj.flyer_image.url)
        except (ValueError, AttributeError):
            return None
    
    def get_flyer_bg(self, obj):
        """Alias for get_flyer_image for backward compatibility."""
        return self.get_flyer_image(obj)
    
    def get_flyer_bg_url(self, obj):
        """Alias for get_flyer_image for backward compatibility."""
        return self.get_flyer_image(obj)
    
    def get_user(self, obj):
        """Return the ID of the user who created the gig."""
        return obj.created_by.id if obj.created_by else None
        
    def validate(self, attrs):
        """Validate gig data based on gig type"""
        gig_type = attrs.get('gig_type', self.instance.gig_type if self.instance else None)
        
        # For tour gigs, ensure they have a tour and are of type TOUR_GIG
        if attrs.get('tour') or (self.instance and self.instance.tour):
            if gig_type != GigType.TOUR_GIG:
                attrs['gig_type'] = GigType.TOUR_GIG
            attrs['is_part_of_tour'] = True
            
            # Ensure tour order is set for tour gigs
            if 'tour_order' not in attrs and (not self.instance or not self.instance.tour_order):
                tour = attrs.get('tour') or (self.instance.tour if self.instance else None)
                if tour:
                    last_order = Gig.objects.filter(tour=tour).aggregate(
                        models.Max('tour_order')
                    )['tour_order__max'] or 0
                    attrs['tour_order'] = last_order + 1
        
        # For non-tour artist gigs, ensure they don't have tour fields
        elif gig_type == GigType.ARTIST_GIG:
            if 'tour' in attrs and attrs['tour'] is not None:
                raise serializers.ValidationError({
                    'tour': 'Cannot assign a tour to a non-tour gig.'
                })
            attrs['is_part_of_tour'] = False
            attrs['tour'] = None
            attrs['tour_order'] = None
        
        return attrs
    
    def get_name(self, obj):
        """Return the title of the gig as the name (for backward compatibility)."""
        return obj.title
    
    def get_max_artist(self, obj):
        """Return the max_artists value (for backward compatibility)."""
        return obj.max_artists
        
    def get_price_validation(self, obj):
        """Return price validation information for the gig."""
        request = self.context.get('request')
        if not request or not hasattr(request, 'user') or not request.user.is_authenticated:
            return None
            
        # Only include price validation for the gig creator
        if obj.created_by != request.user:
            return None
            
        # Only for artist gigs
        if obj.gig_type != GigType.ARTIST_GIG:
            return None
            
        return obj.requires_price_confirmation()
    
    def get_is_liked(self, obj):
        """Check if the current user has liked this gig."""
        request = self.context.get('request')
        if request and hasattr(request, 'user') and request.user.is_authenticated:
            return obj.likes.filter(id=request.user.id).exists()
        return False
    
    def to_representation(self, instance):
        """Convert instance to dict, ensuring all data is JSON serializable."""
        data = super().to_representation(instance)
        
        # Ensure all values are JSON serializable
        for key, value in list(data.items()):
            if isinstance(value, (bytes, bytearray)):
                del data[key]
            elif hasattr(value, 'read'):
                try:
                    data[key] = str(value)
                except (ValueError, AttributeError):
                    del data[key]
        
        return data
        
    def create(self, validated_data):
        """Create a new gig with the current user as the creator."""
        request = self.context.get('request')
        if not request or not request.user.is_authenticated:
            raise serializers.ValidationError("User must be authenticated to create a gig.")
            
        # Handle backward compatibility for flyer_bg
        flyer_bg = validated_data.pop('flyer_bg', None)
        if flyer_bg:
            validated_data['flyer_image'] = flyer_bg
            
        # Set created_by to the current user
        validated_data['created_by'] = request.user
        
        # For venue gigs, set the venue to the user's venue
        if validated_data.get('gig_type') == GigType.VENUE_GIG and hasattr(request.user, 'venue'):
            validated_data['venue'] = request.user.venue
        
        return super().create(validated_data)


class GigInviteSerializer(serializers.ModelSerializer):
    """
    Serializer for GigInvite model
    """
    gig = serializers.PrimaryKeyRelatedField(queryset=Gig.objects.all())
    user = UserSerializer(read_only=True)
    artist_received = ArtistSerializer(read_only=True)
    status = serializers.ChoiceField(choices=GigInviteStatus.choices, default=GigInviteStatus.PENDING)
    
    class Meta:
        model = GigInvite
        fields = ['id', 'gig', 'user', 'artist_received', 'status', 'created_at', 'updated_at']
        read_only_fields = ['created_at', 'updated_at']
    
    def validate(self, attrs):
        # Ensure the user is the gig creator or an admin
        request = self.context.get('request')
        if request and hasattr(request, 'user'):
            gig = attrs.get('gig')
            if gig and gig.created_by != request.user and not request.user.is_staff:
                raise serializers.ValidationError("You don't have permission to create an invite for this gig.")
        return attrs


class GigDetailSerializer(serializers.ModelSerializer):
    """
    Detailed serializer for Gig model with all related fields
    """
    likes_count = serializers.SerializerMethodField()
    is_liked = serializers.SerializerMethodField()
    venue = VenueSerializer(read_only=True)
    created_by = UserSerializer(read_only=True)
    collaborators = UserSerializer(many=True, read_only=True)
    invitees = UserSerializer(many=True, read_only=True)
    
    class Meta:
        model = Gig
        fields = [
            'id', 'title', 'description', 'event_date', 'booking_start_date', 
            'booking_end_date', 'flyer_image', 'minimum_performance_tier', 
            'max_artists', 'max_tickets', 'ticket_price', 'venue_fee', 
            'status', 'gig_type', 'is_public', 'sold_out', 'slot_available',
            'likes_count', 'is_liked', 'venue', 'created_by', 'collaborators',
            'invitees', 'created_at', 'updated_at'
        ]
        read_only_fields = ['created_at', 'updated_at']
    
    def get_likes_count(self, obj):
        return obj.likes.count()
    
    def get_is_liked(self, obj):
        request = self.context.get('request')
        if request and hasattr(request, 'user') and request.user.is_authenticated:
            return obj.likes.filter(id=request.user.id).exists()
        return False


class VenueEventSerializer(serializers.ModelSerializer):
    """
    Serializer for venue-created events.
    This is used when a venue creates an event that artists can apply to.
    """
    flyer_image = serializers.ImageField(required=False)
    venue_fee = serializers.DecimalField(max_digits=10, decimal_places=2, required=False)
    max_artists = serializers.IntegerField(required=True, min_value=1)
    max_tickets = serializers.IntegerField(required=True, min_value=1)
    minimum_performance_tier = serializers.ChoiceField(
        choices=PerformanceTier.choices,
        required=False
    )
    
    class Meta:
        model = Gig
        fields = [
            'title', 'description', 'event_date', 'booking_start_date', 'booking_end_date',
            'flyer_image', 'minimum_performance_tier', 'max_artists', 'max_tickets',
            'ticket_price', 'venue_fee', 'is_public'
        ]
        extra_kwargs = {
            'is_public': {'default': True}
        }
    
    def validate(self, attrs):
        """
        Validate that booking dates are valid and in the future.
        """
        now = timezone.now()
        
        if 'booking_start_date' in attrs and attrs['booking_start_date'] < now:
            raise serializers.ValidationError("Booking start date must be in the future.")
            
        if 'booking_end_date' in attrs and attrs['booking_end_date'] < now:
            raise serializers.ValidationError("Booking end date must be in the future.")
            
        if ('booking_start_date' in attrs and 'booking_end_date' in attrs and 
            attrs['booking_start_date'] >= attrs['booking_end_date']):
            raise serializers.ValidationError("Booking start date must be before end date.")
            
        if 'event_date' in attrs and attrs['event_date'] < now:
            raise serializers.ValidationError("Event date must be in the future.")
            
        return attrs


class ContractSerializer(serializers.ModelSerializer):
    class Meta:
        model = Contract
        fields = ['id', 'artist', 'venue', 'gig', 'price',
                  'pdf', 'image', 'created_at', 'updated_at']<|MERGE_RESOLUTION|>--- conflicted
+++ resolved
@@ -2,12 +2,10 @@
 from rest_framework import serializers
 from django.utils import timezone
 from django.core.files.storage import default_storage
-<<<<<<< HEAD
+
 
 from .models import Gig, Contract, GigInvite, GigType, Status, GigInviteStatus, Tour, TourStatus
-=======
-from .models import Gig, Contract, GigInvite, GigType, Status, GigInviteStatus
->>>>>>> 660ddcf8
+
 from users.serializers import UserSerializer
 from custom_auth.models import User, Venue, Artist, PerformanceTier
 
@@ -33,7 +31,7 @@
         fields = ['id', 'email', 'name', 'role', 'profileImage']
         read_only_fields = ['id', 'email', 'name', 'role', 'profileImage']
 
-<<<<<<< HEAD
+
 class TourSerializer(serializers.ModelSerializer):
     """Serializer for Tour model"""
     status_display = serializers.CharField(source='get_status_display', read_only=True)
@@ -62,8 +60,7 @@
         
         return attrs
 
-=======
->>>>>>> 660ddcf8
+
 
 class GigSerializer(serializers.ModelSerializer):
     """Serializer for Gig model with proper field handling and serialization."""
