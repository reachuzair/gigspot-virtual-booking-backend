from django.db import models
from django.core.validators import MinValueValidator
from custom_auth.models import Artist, Venue, User, PerformanceTier
from django.utils import timezone
from django.core.exceptions import ValidationError
from .utils import validate_ticket_price, PricingValidationError
import os
import logging

logger = logging.getLogger(__name__)


def event_flyer_path(instance, filename):
    # Generate a unique filename for event flyers
    ext = filename.split('.')[-1]
    timestamp = int(timezone.now().timestamp())
    filename = f"event_flyer_{timestamp}.{ext}"
    return os.path.join('event_flyers', filename)

# Create your models here.


class Status(models.TextChoices):
    PENDING = 'pending', 'Pending'
    APPROVED = 'approved', 'Approved'
    REJECTED = 'rejected', 'Rejected'


class GenreChoices(models.TextChoices):
    RAP = 'rap', 'Rap'
    HIP_HOP = 'hip_hop', 'Hip Hop'
    POP = 'pop', 'Pop'


class GigType(models.TextChoices):
    ARTIST_GIG = 'artist_gig', 'Artist Gig'  # Created by artist using "Create a Show"
    VENUE_GIG = 'venue_gig', 'Venue Gig'     # Created by venue
    TOUR_GIG = 'tour_gig', 'Tour Gig'        # Part of a tour (artist-created multi-city)


class TourStatus(models.TextChoices):
    DRAFT = 'draft', 'Draft'
    PLANNING = 'planning', 'Planning'
    ANNOUNCED = 'announced', 'Announced'
    IN_PROGRESS = 'in_progress', 'In Progress'
    COMPLETED = 'completed', 'Completed'
    CANCELLED = 'cancelled', 'Cancelled'


class VehicleType(models.TextChoices):
    CAR = 'car', 'Car'
    VAN = 'van', 'Van'
    BUS = 'bus', 'Bus'
    FLIGHT = 'flight', 'Flight'
    TRAIN = 'train', 'Train'
    OTHER = 'other', 'Other'


class Tour(models.Model):
    """Model for managing multi-city tours"""
    id = models.AutoField(primary_key=True)
    title = models.CharField(max_length=255, help_text='Name of the tour')
    
    # Tour planning fields
    vehicle_type = models.CharField(
        max_length=20,
        choices=VehicleType.choices,
        default=VehicleType.CAR,
        help_text='Type of vehicle for travel between cities'
    )
    driving_range_km = models.PositiveIntegerField(
        default=100,
        help_text='Maximum driving distance in kilometers between tour stops',
        validators=[MinValueValidator(1)]
    )
    selected_states = models.JSONField(
        default=list,
        help_text='List of state names selected for the tour'
    )
    selected_cities = models.JSONField(
        default=list,
        help_text='List of city names selected for the tour'
    )
    description = models.TextField(blank=True, null=True)
    artist = models.ForeignKey(
        Artist,
        on_delete=models.CASCADE,
        related_name='tours',
        help_text='The artist/band going on tour'
    )
    start_date = models.DateField(help_text='Tour start date')
    end_date = models.DateField(help_text='Tour end date')
    status = models.CharField(
        max_length=20,
        choices=TourStatus.choices,
        default=TourStatus.DRAFT,
        help_text='Current status of the tour'
    )
    is_featured = models.BooleanField(
        default=False,
        help_text='Whether this tour is featured on the platform'
    )
    created_at = models.DateTimeField(auto_now_add=True)
    updated_at = models.DateTimeField(auto_now=True)

    class Meta:
        ordering = ['-start_date', 'title']
        verbose_name = 'Tour'
        verbose_name_plural = 'Tours'

    def __str__(self):
        return f"{self.title} - {self.artist.user.name} ({self.start_date.year})"
    
    def clean(self):
        if self.start_date and self.end_date and self.start_date > self.end_date:
            raise ValidationError({
                'end_date': 'End date must be after start date.'
            })
    
    def save(self, *args, **kwargs):
        self.full_clean()
        super().save(*args, **kwargs)
    
    @property
    def gigs_count(self):
        """Return the number of gigs in this tour"""
        return self.gigs.count()
    
    @property
    def cities(self):
        """Return a list of unique cities in this tour"""
        from django.db.models import F
        return list(set(
            self.gigs.filter(venue__isnull=False)
                   .exclude(venue__address__isnull=True)
                   .exclude(venue__address__exact='')
                   .annotate(city=models.functions.Substr(
                       'venue__address',
                       1,
                       models.functions.StrIndex('venue__address', models.Value(',')) - 1
                   ))
                   .values_list('city', flat=True)
        ))
    
    @property
    def is_active(self):
        """Check if the tour is currently active"""
        today = timezone.now().date()
        return self.start_date <= today <= self.end_date and self.status == TourStatus.ANNOUNCED


class Gig(models.Model):
    """Model for individual gigs/shows, which can be standalone or part of a tour"""
    id = models.AutoField(primary_key=True)
    
    # Gig type and basic info
    gig_type = models.CharField(
<<<<<<< HEAD
        max_length=20,
        choices=GigType.choices,
        default=GigType.ARTIST_GIG,
        help_text='Type of gig (artist-created, venue-created, or part of a tour)'
    )
    
    # Tour related fields
    is_part_of_tour = models.BooleanField(
        default=False,
        help_text='Whether this gig is part of a tour',
        db_index=True
    )
    tour = models.ForeignKey(
        Tour,
        on_delete=models.SET_NULL,
        null=True,
        blank=True,
        related_name='gigs',
        help_text='The tour this gig belongs to, if any'
    )
    tour_order = models.PositiveIntegerField(
        null=True,
        blank=True,
        help_text='The order of this gig in the tour sequence',
        db_index=True
    )
    
=======
        max_length=20, choices=GigType.choices, default=None)
>>>>>>> eea9488f
    # Core fields
    title = models.CharField(
        max_length=255, help_text='Title of the gig/event', default="", blank=True)
    description = models.TextField(blank=True, null=True, default="")
    event_date = models.DateTimeField(default=timezone.now)
    booking_start_date = models.DateTimeField(null=True, blank=True)
    booking_end_date = models.DateTimeField(null=True, blank=True)

    # Media
    flyer_image = models.ImageField(
        upload_to=event_flyer_path, blank=True, null=True)

    # Relationships
    created_by = models.ForeignKey(User, on_delete=models.CASCADE,
                                   related_name='created_gigs', default=None, null=True, blank=True)
    venue = models.ForeignKey(
        Venue, on_delete=models.CASCADE, related_name='gigs', null=True, blank=True)
    collaborators = models.ManyToManyField(
        User,
        related_name='collaborated_gigs_artist',
        blank=True,
        help_text='Artists who are collaborating on this gig'
    )
    invitees = models.ManyToManyField(
        'custom_auth.Artist',
        related_name='invited_gigs',
        blank=True
    )

    # Artist requirements
    minimum_performance_tier = models.CharField(
        max_length=255,
        choices=PerformanceTier.choices,
        default=PerformanceTier.FRESH_TALENT,
        help_text='Minimum performance tier required for artists',
        null=True,
        blank=True
    )

    # Capacity
    max_artists = models.PositiveIntegerField(
        validators=[MinValueValidator(1)],
        default=1,
        help_text='Maximum number of artists that can participate',
        null=True,
        blank=True
    )
    max_tickets = models.PositiveIntegerField(
        default=100,
        validators=[MinValueValidator(1)],
        help_text='Maximum number of tickets available',
        null=True,
        blank=True
    )

    # Financials
    ticket_price = models.DecimalField(
        max_digits=10,
        decimal_places=2,
        default=5.0,
        validators=[MinValueValidator(0)],
        null=True,
        blank=True
    )
    venue_fee = models.DecimalField(
        max_digits=10,
        decimal_places=2,
        default=0.0,
        validators=[MinValueValidator(0)],
        null=True,
        blank=True
    )

    # Status and metadata
    status = models.CharField(
        max_length=20,
        choices=Status.choices,
        default=Status.PENDING,
        help_text='Current status of the gig'
    )
    gig_type = models.CharField(
        max_length=20,
        choices=GigType.choices,
        default=GigType.ARTIST_GIG,
        help_text='Type of gig (artist-created or venue-created)'
    )
    is_public = models.BooleanField(default=True)
    sold_out = models.BooleanField(default=False)
    slot_available = models.BooleanField(default=True)

    # Artist-specific fields (for gigs created by artists)
    request_message = models.TextField(blank=True, null=True, default="")
    # Collaborators field is defined above
    likes = models.ManyToManyField(
        'custom_auth.User', related_name='liked_gigs', blank=True)

    expires_at = models.DateTimeField(null=True, blank=True)
    created_at = models.DateTimeField(auto_now_add=True)
    updated_at = models.DateTimeField(auto_now=True)

    @property
    def name(self):
        return self.title

    @name.setter
    def name(self, value):
        self.title = value

    @property
    def flyer_bg(self):
        return self.flyer_image

    @flyer_bg.setter
    def flyer_bg(self, value):
        self.flyer_image = value

    from .models import GigType  # Ensure this is imported at the top

    def clean(self):
        """
        Validate the model before saving.
        Ensures ticket price meets the minimum requirements for artist-hosted shows.
        """
<<<<<<< HEAD
        if self.gig_type == self.gig_type.ARTIST_GIG and self.ticket_price is not None:
=======
        if self.gig_type == GigType.ARTIST_GIG and self.ticket_price is not None:
>>>>>>> eea9488f
            # Get the creator's performance tier (default to FRESH_TALENT if not set)
            creator_tier = PerformanceTier.FRESH_TALENT
            if hasattr(self.created_by, 'artist') and self.created_by.artist:
                creator_tier = self.created_by.artist.performance_tier

            # Validate the ticket price
            validation = validate_ticket_price(creator_tier, self.ticket_price)
            if not validation['is_valid']:
                raise PricingValidationError(validation['message'])

    def requires_price_confirmation(self, price=None):
        """
        Check if the given price requires confirmation based on the artist's tier.

        Args:
            price (Decimal, optional): Price to check. Uses self.ticket_price if None.

        Returns:
            dict: {
                'requires_confirmation': bool,
                'message': str,  # Explanation if confirmation is needed
                'suggested_range': str  # Suggested price range if applicable
            }
        """
        if price is None:
            price = self.ticket_price

        if price is None:
            return {
                'requires_confirmation': False,
                'message': '',
                'suggested_range': ''
            }

        # Get the creator's performance tier (default to FRESH_TALENT if not set)
        creator_tier = PerformanceTier.FRESH_TALENT
        if hasattr(self.created_by, 'artist') and self.created_by.artist:
            creator_tier = self.created_by.artist.performance_tier

        # Minimum price check
        price = float(price)
        if price < 5:
            return {
                'requires_confirmation': True,
                'message': 'Minimum ticket price is $5 for all artist-hosted shows.',
                'suggested_range': '$5+'
            }

        # Tier-specific guardrails (only for first three tiers)
        tier_ranges = {
            PerformanceTier.FRESH_TALENT: (5, 10),
            PerformanceTier.NEW_BLOOD: (5, 30),
            PerformanceTier.UP_AND_COMING: (7, 35)
        }

        if creator_tier in tier_ranges:
            min_price, max_price = tier_ranges[creator_tier]
            if price < min_price or price > max_price:
                tier_name = creator_tier.label
                return {
                    'requires_confirmation': True,
                    'message': f'For {tier_name}, the suggested ticket price range is ${min_price} - ${max_price}.',
                    'suggested_range': f'${min_price} - ${max_price}'
                }

        return {
            'requires_confirmation': False,
            'message': '',
            'suggested_range': ''
        }

    def save(self, *args, **kwargs):
        # Set expires_at to 10 minutes after created_at if not already set
        if not self.expires_at and self.created_at:
            self.expires_at = self.created_at + timezone.timedelta(minutes=10)

        # Run model validation
        self.full_clean()
        super(Gig, self).save(*args, **kwargs)

    def __str__(self):
        return self.name

    class Meta:
        verbose_name = 'Gig'
        verbose_name_plural = 'Gigs'


class Contract(models.Model):
    id = models.AutoField(primary_key=True)
    gig = models.ForeignKey('Gig', on_delete=models.CASCADE)
    venue = models.ForeignKey(Venue, on_delete=models.CASCADE,
                              related_name='contracts', default=None, null=True, blank=True)
    venue_signed = models.BooleanField(default=False)
    artist = models.ForeignKey(Artist, on_delete=models.CASCADE,
                               related_name='contracts', default=None, null=True, blank=True)
    artist_signed = models.BooleanField(default=False)
    pdf = models.FileField(upload_to='gigs/contracts/', blank=True, null=True)
    image = models.ImageField(
        upload_to='gigs/contracts/', blank=True, null=True)
    price = models.DecimalField(max_digits=10, decimal_places=2, default=0.0)
    is_paid = models.BooleanField(default=False)
    created_at = models.DateTimeField(auto_now_add=True)
    updated_at = models.DateTimeField(auto_now=True)

    def __str__(self):
        return self.name

    class Meta:
        verbose_name = 'Contract'
        verbose_name_plural = 'Contracts'


class GigInviteStatus(models.TextChoices):
    PENDING = 'pending', 'Pending'
    ACCEPTED = 'accepted', 'Accepted'
    REJECTED = 'rejected', 'Rejected'


class GigInvite(models.Model):
    gig = models.ForeignKey('Gig', on_delete=models.CASCADE)
    user = models.ForeignKey(User, on_delete=models.CASCADE,
                             related_name='gig_invites_sent', default=None, null=True, blank=True)
    artist_received = models.ForeignKey(
        Artist, on_delete=models.CASCADE, related_name='gig_invites_received')
    status = models.CharField(
        max_length=255, choices=GigInviteStatus.choices, default=GigInviteStatus.PENDING)
    created_at = models.DateTimeField(auto_now_add=True)
<<<<<<< HEAD
    updated_at = models.DateTimeField(auto_now=True)
    
class VehicleType(models.TextChoices):
    """Types of vehicles that can be used for tour travel"""
    CAR = 'car', 'Car'
    VAN = 'van', 'Van'
    BUS = 'bus', 'Bus'
    FLIGHT = 'flight', 'Flight'
    TRAIN = 'train', 'Train'
    OTHER = 'other', 'Other'


class TourVenueSuggestion(models.Model):
    """Model for storing venue suggestions for tour stops"""
    tour = models.ForeignKey(
        Tour,
        on_delete=models.CASCADE,
        related_name='suggested_venues',
        help_text='The tour this suggestion is for'
    )
    venue = models.ForeignKey(
        Venue,
        on_delete=models.CASCADE,
        related_name='tour_suggestions',
        help_text='The suggested venue'
    )
    event_date = models.DateField(
        help_text='Scheduled date for the show at this venue',
        default=timezone.now
    )
    is_booked = models.BooleanField(
        default=False,
        help_text='Whether this venue has been booked for the tour'
    )
    created_at = models.DateTimeField(auto_now_add=True)
    updated_at = models.DateTimeField(auto_now=True)

    class Meta:
        ordering = ['tour', 'event_date']
        unique_together = ['tour', 'venue']
        verbose_name = 'Tour Venue Suggestion'
        verbose_name_plural = 'Tour Venue Suggestions'

    def __str__(self):
        return f"{self.venue.name} for {self.tour.title} on {self.event_date}"
    
    @classmethod
    def get_booked_venues(cls, tour_id):
        """Get all booked venues for a tour, ordered by event date"""
        return cls.objects.filter(
            tour_id=tour_id,
            is_booked=True
        ).select_related('venue').order_by('event_date')
=======
    updated_at = models.DateTimeField(auto_now=True)
>>>>>>> eea9488f
<|MERGE_RESOLUTION|>--- conflicted
+++ resolved
@@ -155,7 +155,7 @@
     
     # Gig type and basic info
     gig_type = models.CharField(
-<<<<<<< HEAD
+
         max_length=20,
         choices=GigType.choices,
         default=GigType.ARTIST_GIG,
@@ -183,9 +183,7 @@
         db_index=True
     )
     
-=======
-        max_length=20, choices=GigType.choices, default=None)
->>>>>>> eea9488f
+
     # Core fields
     title = models.CharField(
         max_length=255, help_text='Title of the gig/event', default="", blank=True)
@@ -309,11 +307,8 @@
         Validate the model before saving.
         Ensures ticket price meets the minimum requirements for artist-hosted shows.
         """
-<<<<<<< HEAD
-        if self.gig_type == self.gig_type.ARTIST_GIG and self.ticket_price is not None:
-=======
+
         if self.gig_type == GigType.ARTIST_GIG and self.ticket_price is not None:
->>>>>>> eea9488f
             # Get the creator's performance tier (default to FRESH_TALENT if not set)
             creator_tier = PerformanceTier.FRESH_TALENT
             if hasattr(self.created_by, 'artist') and self.created_by.artist:
@@ -442,8 +437,8 @@
     status = models.CharField(
         max_length=255, choices=GigInviteStatus.choices, default=GigInviteStatus.PENDING)
     created_at = models.DateTimeField(auto_now_add=True)
-<<<<<<< HEAD
     updated_at = models.DateTimeField(auto_now=True)
+
     
 class VehicleType(models.TextChoices):
     """Types of vehicles that can be used for tour travel"""
@@ -496,6 +491,3 @@
             tour_id=tour_id,
             is_booked=True
         ).select_related('venue').order_by('event_date')
-=======
-    updated_at = models.DateTimeField(auto_now=True)
->>>>>>> eea9488f
