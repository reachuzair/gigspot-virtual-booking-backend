from django.contrib.auth.models import AbstractBaseUser, BaseUserManager, PermissionsMixin
from django.db import models
from django.utils import timezone
from datetime import timedelta
from django.utils.text import slugify
import random
import logging

logger = logging.getLogger(__name__)


class UserManager(BaseUserManager):
    def create_user(self, email, password=None, **extra_fields):
        if not email:
            raise ValueError('The Email field must be set')
        email = self.normalize_email(email)
        user = self.model(email=email, **extra_fields)
        user.set_password(password)
        user.save(using=self._db)
        return user

    def create_superuser(self, email, password=None, **extra_fields):
        extra_fields.setdefault('is_staff', True)
        extra_fields.setdefault('is_superuser', True)

        if extra_fields.get('is_staff') is not True:
            raise ValueError('Superuser must have is_staff=True.')
        if extra_fields.get('is_superuser') is not True:
            raise ValueError('Superuser must have is_superuser=True.')

        return self.create_user(email, password, **extra_fields)


class ROLE_CHOICES(models.TextChoices):
    ARTIST = 'artist', 'Artist'
    VENUE = 'venue', 'Venue'
    FAN = 'fan', 'Fan'


def user_profile_image_path(instance, filename):
    # Generate a unique filename using name and timestamp
    import time
    timestamp = int(time.time())
    extension = filename.split('.')[-1].lower()
    new_filename = f"{slugify(instance.name)}_{timestamp}.{extension}"
    return f'profile_images/{new_filename}'


class User(AbstractBaseUser, PermissionsMixin):
    id = models.AutoField(primary_key=True)
    name = models.CharField(max_length=255, default="")
    email = models.EmailField(unique=True)
    role = models.CharField(
        max_length=255, choices=ROLE_CHOICES.choices, default=ROLE_CHOICES.FAN)
    profileCompleted = models.BooleanField(default=False)
    profileImage = models.ImageField(
        upload_to=user_profile_image_path, blank=True, null=True, default=None)
    ver_code = models.CharField(max_length=255, blank=True, null=True)
    ver_code_expires = models.DateTimeField(blank=True, null=True)
    email_verified = models.BooleanField(default=False)
    is_deleted = models.BooleanField(default=False)
    is_staff = models.BooleanField(default=False)  # Required for Django admin
    is_active = models.BooleanField(default=True)  # Required for Django admin
    contract_pin = models.CharField(
        max_length=255, blank=True, null=True, default="")
    contract_pin_expires_in = models.DateTimeField(
        blank=True, null=True, default=None)
    created_at = models.DateTimeField(auto_now_add=True)
    updated_at = models.DateTimeField(auto_now=True)

    objects = UserManager()

    USERNAME_FIELD = 'email'  # Use email as the unique identifier for authentication
    # Fields required when creating a user via createsuperuser
    REQUIRED_FIELDS = []

    def __str__(self):
        return self.email

    def gen_otp(self):
        """Generate a 6-digit numeric OTP and save it with an expiry date."""
        otp = random.randint(
            100000, 999999)  # Generate a random number between 100000 and 999999
        self.ver_code = otp  # Save OTP to ver_code field
        # Set expiry to 60 minutes from now
        self.ver_code_expires = timezone.now() + timedelta(minutes=60)
        self.save()  # Save the user instance to persist changes
        return otp

    def gen_contract_pin(self):
        """Generate a 6-digit numeric Contract Pin and save it with an expiry date."""
        contract_pin = random.randint(
            100000, 999999)  # Generate a random number between 100000 and 999999
        self.contract_pin = contract_pin  # Save OTP to contract_pin field
        # Set expiry to 60 minutes from now
        self.contract_pin_expires_in = timezone.now() + timedelta(minutes=60)
        self.save()  # Save the user instance to persist changes
        return contract_pin


class _TierConfig:
    """
    Internal class to hold tier configuration data.
    This is separate from the enum to avoid enum instantiation issues.
    """
    # Artist tier configuration
    # Format: (min_followers, max_followers, min_monthly_listeners, max_monthly_listeners,
    #          min_streams, max_streams, min_venue_capacity, max_venue_capacity, venue_types)
    ARTIST_TIERS = {
        'FRESH_TALENT': (
            0, 1000,  # Followers
            0, 1000,  # Monthly listeners
            0, 100_000,  # Total streams
            0, 100,  # Venue capacity
            'Small coffee shops, bars, open mic nights, art spaces'
        ),
        'NEW_BLOOD': (
            1000, 10000,
            1000, 10000,
            0, 100_000,
            50, 300,
            'Small music venues, community theaters, bars with dedicated stages'
        ),
        'UP_AND_COMING': (
            10000, 50000,
            10000, 50000,
            100_000, 1_000_000,
            200, 800,
            'Independent venues, mid-size clubs, college venues'
        ),
        'RISING_STAR': (
            50000, 200000,
            50000, 200000,
            1_000_000, 2_000_000,
            500, 1000,
            'Larger clubs, music halls, local amphitheaters'
        ),
        'SCENE_KING': (
            200000, 500000,
            200000, 500000,
            2_000_000, 10_000_000,
            1000, 3000,
            'Regional theaters, large concert halls, premier venues'
        ),
        'ROCKSTAR': (
            500000, 2000000,
            500000, 2000000,
            10_000_000, 50_000_000,
            3000, 10000,
            'Large music halls, major theaters, festival stages'
        ),
        'GOLIATH': (
            2000000, None,  # No upper limit
            2000000, None,
            50_000_000, None,
            10000, None,  # No upper capacity limit
            'Stadiums, arenas, national amphitheaters, headlining festival slots'
        )
    }
    
    # Venue tier configuration
    # Format: (min_capacity, max_capacity)
    VENUE_TIERS = {
        'VENUE_1': (0, 50, 'Small Venue (0-50)'),
        'VENUE_2': (50, 100, 'Small Club (50-100)'),
        'VENUE_3': (100, 200, 'Club (100-200)'),
        'VENUE_4': (200, 400, 'Large Club (200-400)'),
        'VENUE_5': (400, 800, 'Theater (400-800)'),
        'VENUE_6': (800, 1500, 'Concert Hall (800-1500)'),
        'VENUE_7': (1500, None, 'Arena (1500+)')
    }
    
    # Map artist tiers to their eligible venue tier names
    # These should match the tier names in the VenueTier model
    ARTIST_VENUE_MAPPING = {
        'FRESH_TALENT': ['CLASS_IA'],
        'NEW_BLOOD': ['CLASS_IA', 'CLASS_IIA'],
        'UP_AND_COMING': ['CLASS_IIA', 'CLASS_IIIA'],
        'RISING_STAR': ['CLASS_IIIA', 'CLASS_IVA'],
        'SCENE_KING': ['CLASS_IVA', 'CLASS_VA'],
        'ROCKSTAR': ['CLASS_VA', 'CLASS_VIA'],
        'GOLIATH': ['CLASS_VIA']
    }

    @classmethod
    def get_artist_config(cls, tier_name):
        """Get configuration for a specific artist tier"""
        return cls.ARTIST_TIERS.get(tier_name)
        
    @classmethod
    def get_venue_config(cls, tier_name):
        """Get configuration for a specific venue tier"""
        return cls.VENUE_TIERS.get(tier_name)
        
    @classmethod
    def get_venue_tier_for_capacity(cls, capacity):
        """Get the appropriate venue tier for a given capacity"""
        if capacity is None:
            return None
            
        for tier_name, (min_cap, max_cap, _) in cls.VENUE_TIERS.items():
            if (min_cap is None or capacity >= min_cap) and \
               (max_cap is None or capacity <= max_cap):
                return tier_name
        return None


class PerformanceTier(models.TextChoices):
    """
    Defines artist performance tiers with detailed metrics and venue matching capabilities.
    Each tier is defined with follower count ranges, monthly listeners, total streams,
    and matching venue capacity ranges.
    """
    # Define the enum values
    FRESH_TALENT = 'fresh_talent', 'Fresh Talent (0-1k)'
    NEW_BLOOD = 'new_blood', 'New Blood (1k-10k)'
    UP_AND_COMING = 'up_and_coming', 'Up and Coming (10k-50k)'
    RISING_STAR = 'rising_star', 'Rising Star (50k-200k)'
    SCENE_KING = 'scene_king', 'Scene King (200k-500k)'
    ROCKSTAR = 'rockstar', 'Rockstar (500k-2M)'
    GOLIATH = 'goliath', 'Goliath (2M+)'
    


    @classmethod
    def get_tier_by_metrics(cls, follower_count=None, monthly_listeners=None, total_streams=None):
        """
        Determine the appropriate artist tier based on any combination of metrics.
        Uses the most specific match available.
        """
        # If we have all metrics, find the most specific match
        if all([follower_count is not None, monthly_listeners is not None, total_streams is not None]):
            for tier_name in _TierConfig.ARTIST_TIERS:
                config = _TierConfig.get_artist_config(tier_name)
                if not config:
                    continue
                    
                min_fol, max_fol, min_ml, max_ml, min_str, max_str, _, _, _ = config
                
                # Check if all metrics fall within the tier's range
                if ((min_fol is None or follower_count >= min_fol) and 
                    (max_fol is None or follower_count <= max_fol) and
                    (min_ml is None or (monthly_listeners is not None and monthly_listeners >= min_ml)) and
                    (max_ml is None or (monthly_listeners is not None and monthly_listeners <= max_ml)) and
                    (min_str is None or (total_streams is not None and total_streams >= min_str)) and
                    (max_str is None or (total_streams is not None and total_streams <= max_str))):
                    return cls[tier_name]
        
        # Fall back to follower count if other metrics aren't available
        if follower_count is not None:
            return cls.get_artist_tier(follower_count)
            
        # If no metrics are provided, return the lowest tier
        return cls.FRESH_TALENT

    @classmethod
    def get_artist_tier(cls, follower_count):
        """Get artist tier based on follower count"""
        if follower_count is None:
            return cls.FRESH_TALENT
            
        for tier_name in _TierConfig.ARTIST_TIERS:
            config = _TierConfig.get_artist_config(tier_name)
            if not config:
                continue
                
            min_fol, max_fol, _, _, _, _, _, _, _ = config
            if (min_fol is None or follower_count >= min_fol) and \
               (max_fol is None or follower_count <= max_fol):
                return cls[tier_name]
                
        return cls.FRESH_TALENT
    
    @classmethod
    def get_venue_tier(cls, capacity):
        """
        Get the appropriate venue tier name for a given capacity.
        Returns a string representing the venue tier name.
        """
        return _TierConfig.get_venue_tier_for_capacity(capacity)
    
    @classmethod
    def get_eligible_venue_tiers(cls, artist_tier):
        """
        Get all venue tiers that are suitable for an artist tier
        Returns a list of VenueTier objects
        """
        if not artist_tier or artist_tier not in cls:
            return VenueTier.objects.none()
            
        # Get eligible venue tier names for this artist tier
        eligible_venue_tier_names = _TierConfig.ARTIST_VENUE_MAPPING.get(artist_tier.name, [])
        if not eligible_venue_tier_names:
            return VenueTier.objects.none()
            
        # Get the corresponding VenueTier objects
        return VenueTier.objects.filter(tier__in=eligible_venue_tier_names).order_by('min_capacity')
    
    @classmethod
    def get_venue_capacity_range(cls, artist_tier):
        """Get the recommended venue capacity range for an artist tier"""
        if not artist_tier or artist_tier not in cls:
            return None, None
            
        config = _TierConfig.get_artist_config(artist_tier.name)
        if config:
            return config[6], config[7]  # min_venue_capacity, max_venue_capacity
        return None, None
    
    @classmethod
    def get_venue_examples(cls, artist_tier):
        """Get example venues for an artist tier"""
        if not artist_tier or artist_tier not in cls:
            return ""
            
        config = _TierConfig.get_artist_config(artist_tier.name)
        if config:
            return config[8]  # example_venues
        return ""
    
    @classmethod
    def get_tier_for_followers(cls, follower_count):
        """Alias for backward compatibility"""
        return cls.get_artist_tier(follower_count)
    
    @property
    def min_followers(self):
        """Get minimum followers for this tier"""
        config = _TierConfig.get_artist_config(self.name)
        return config[0] if config else 0
    
    @property
    def max_followers(self):
        """Get maximum followers for this tier"""
        config = _TierConfig.get_artist_config(self.name)
        return config[1] if config else None
    
    @property
    def min_venue_capacity(self):
        """Get minimum recommended venue capacity for this tier"""
        config = _TierConfig.get_artist_config(self.name)
        return config[6] if config else 0
    
    @property
    def max_venue_capacity(self):
        """Get maximum recommended venue capacity for this tier"""
        config = _TierConfig.get_artist_config(self.name)
        return config[7] if config else None
    
    @property
    def example_venues(self):
        """Get example venues for this tier"""
        config = _TierConfig.get_artist_config(self.name)
        return config[8] if config else ""


class VenueTier(models.Model):
    """
    Represents different tiers of venues based on capacity and the artist tiers they can host.
    """
    class TierClass(models.TextChoices):
        CLASS_IA = 'CLASS_IA', 'Class I-A (Small Local Venues)'
        CLASS_IIA = 'CLASS_IIA', 'Class II-A (Mid-Sized Growth Venues)'
        CLASS_IIIA = 'CLASS_IIIA', 'Class III-A (Regional Venues)'
        CLASS_IVA = 'CLASS_IVA', 'Class IV-A (Major Music Halls & Theaters)'
        CLASS_VA = 'CLASS_VA', 'Class V-A (Premier National Venues)'
        CLASS_VIA = 'CLASS_VIA', 'Class VI-A (Stadiums & Arenas)'
    
    # Tier configuration with (min_capacity, max_capacity, eligible_artist_tiers, example_venues)
    TIER_CONFIG = {
        TierClass.CLASS_IA: (
            50, 300,
            ['FRESH_TALENT', 'NEW_BLOOD'],
            'Small bars, lounges, intimate stages'
        ),
        TierClass.CLASS_IIA: (
            200, 800,
            ['NEW_BLOOD', 'UP_AND_COMING'],
            'Independent clubs, small theaters, college venues'
        ),
        TierClass.CLASS_IIIA: (
            500, 1500,
            ['UP_AND_COMING', 'RISING_STAR'],
            'Larger music halls, mid-sized theaters'
        ),
        TierClass.CLASS_IVA: (
            1000, 3000,
            ['RISING_STAR', 'SCENE_KING'],
            'Large theaters, concert halls, regional amphitheaters'
        ),
        TierClass.CLASS_VA: (
            3000, 10000,
            ['SCENE_KING', 'ROCKSTAR'],
            'Large concert venues, festival main stages'
        ),
        TierClass.CLASS_VIA: (
            10000, 100000,  # Upper limit set to 100k as a reasonable max
            ['ROCKSTAR', 'GOLIATH'],
            'Arenas, stadiums, festival headliner slots'
        )
    }
    
    tier = models.CharField(
        max_length=20,
        choices=TierClass.choices,
        unique=True,
        help_text="The classification tier of the venue"
    )
    min_capacity = models.PositiveIntegerField(
        help_text="Minimum capacity for this venue tier"
    )
    max_capacity = models.PositiveIntegerField(
        help_text="Maximum capacity for this venue tier"
    )
    eligible_artist_tiers = models.JSONField(
        help_text="List of artist tiers that can perform at this venue",
        default=list
    )
    description = models.TextField(
        blank=True,
        help_text="Description of the venue tier"
    )
    example_venues = models.TextField(
        help_text="Example venues that fall into this tier"
    )
    
    class Meta:
        ordering = ['min_capacity']
        verbose_name = 'Venue Tier'
        verbose_name_plural = 'Venue Tiers'
    
    def __str__(self):
        return self.get_tier_display()
    
    def save(self, *args, **kwargs):
        """Auto-populate fields based on tier configuration."""
        if self.tier and self.tier in self.TIER_CONFIG:
            config = self.TIER_CONFIG[self.tier]
            self.min_capacity = config[0]
            self.max_capacity = config[1]
            self.eligible_artist_tiers = config[2]
            self.example_venues = config[3]
        super().save(*args, **kwargs)
    
    @classmethod
    def initialize_tiers(cls):
        """Initialize or update all venue tiers based on configuration."""
        for tier_value, tier_display in cls.TierClass.choices:
            cls.objects.update_or_create(
                tier=tier_value,
                defaults={
                    'min_capacity': cls.TIER_CONFIG[tier_value][0],
                    'max_capacity': cls.TIER_CONFIG[tier_value][1],
                    'eligible_artist_tiers': cls.TIER_CONFIG[tier_value][2],
                    'example_venues': cls.TIER_CONFIG[tier_value][3],
                }
            )
    
    @classmethod
    def get_eligible_venues_for_artist_tier(cls, artist_tier):
        """
        Get all venue tiers that are eligible for a specific artist tier.
        
        Args:
            artist_tier (str): The artist's performance tier
            
        Returns:
            QuerySet: Venue tiers that can host the artist
        """
        return cls.objects.filter(
            eligible_artist_tiers__contains=[artist_tier]
        )
    
    @classmethod
    def get_tier_for_capacity(cls, capacity):
        """
        Get the appropriate venue tier based on capacity.
        
        Args:
            capacity (int): The venue's capacity
            
        Returns:
            VenueTier: The matching venue tier, or None if no match
        """
        try:
            capacity = int(capacity)
            return cls.objects.get(
                min_capacity__lte=capacity,
                max_capacity__gte=capacity
            )
        except (ValueError, cls.DoesNotExist):
            return None


class SubscriptionTier(models.TextChoices):
    STARTER = 'starter', 'Starter'
    ESSENTIAL = 'essential', 'Essential'
    PRO = 'pro', 'Pro'
    ELITE = 'elite', 'Elite'


class ArtistManager(models.Manager):
    def get_queryset(self):
        return super().get_queryset().select_related('user')
    
    def with_metrics_updated(self, force_update=False):
        """
        Returns a queryset where each artist's metrics are updated if needed
        """
        from .utils import update_artist_metrics_if_needed
        
        queryset = self.get_queryset()
        for artist in queryset.filter(soundcharts_uuid__isnull=False):
            update_artist_metrics_if_needed(artist, force_update=force_update)
        return queryset


class Artist(models.Model):
    id = models.AutoField(primary_key=True)
    user = models.OneToOneField(
        User, 
        on_delete=models.CASCADE,
        related_name='artist_profile',
        help_text="The user account associated with this artist"
    )
    full_name = models.CharField(
        max_length=255, 
        blank=True, 
        null=True,
        help_text="Artist's full legal name"
    )
    phone_number = models.CharField(
        max_length=20, 
        blank=True, 
        null=True,
        help_text="Contact phone number with country code"
    )
    verification_docs = models.FileField(
        upload_to='artist_verification_docs', 
        blank=True, 
        null=True,
        help_text="Upload any verification documents required"
    )
    logo = models.ImageField(
        upload_to='artist_logo', 
        blank=True, 
        null=True,
        help_text="Artist's profile image/logo"
    )
    band_name = models.CharField(
        max_length=255, 
        blank=True, 
        null=True,
        help_text="Stage name or band name"
    )
    band_email = models.EmailField(
        blank=True, 
        null=True,
        help_text="Professional email for booking inquiries"
    )
    city = models.CharField(
        max_length=255, 
        blank=True, 
        null=True,
        help_text="Base city of the artist"
    )
    state = models.CharField(
        max_length=255, 
        blank=True, 
        null=True,
        help_text="State/Region of the artist"
    )
    performance_tier = models.CharField(
        max_length=50,
        choices=PerformanceTier.choices, 
        default=PerformanceTier.FRESH_TALENT,
        help_text="Artist's performance tier based on follower count"
    )
    subscription_tier = models.CharField(
        max_length=50,
        choices=SubscriptionTier.choices, 
        default=SubscriptionTier.STARTER,
        help_text="Subscription level for premium features"
    )
    shows_created = models.PositiveIntegerField(
        default=0,
        help_text="Number of shows created by this artist"
    )
    active_collaborations = models.ManyToManyField(
        'self', 
        symmetrical=False, 
        related_name='collaborators',
        blank=True,
        help_text="Other artists this artist is collaborating with"
    )
    soundcharts_uuid = models.CharField(
        max_length=255, 
        blank=True, 
        null=True, 
        default=None, 
        unique=True,
        help_text='SoundCharts artist UUID for fetching tier information'
    )
    follower_count = models.PositiveIntegerField(
        default=0,
        help_text="Number of followers from SoundCharts"
    )
    buzz_score = models.IntegerField(
        default=0,
        help_text="Artist's buzz score for trending"
    )
    onFireStatus = models.BooleanField(
        default=False,
        help_text="Whether the artist is currently trending"
    )
    connections = models.ManyToManyField(
        'self', 
        symmetrical=False, 
        related_name='artist_connections',
        blank=True,
        help_text="Network connections with other artists/industry"
    )
    stripe_account_id = models.CharField(
        max_length=255, 
        blank=True, 
        null=True, 
        default=None,
        help_text="Stripe Connect account ID for payments"
    )
    stripe_onboarding_completed = models.BooleanField(
        default=False,
        help_text="Whether Stripe onboarding is completed"
    )
    last_tier_update = models.DateTimeField(
        null=True, 
        blank=True, 
        help_text='When the tier was last updated from SoundCharts'
    )
    created_at = models.DateTimeField(auto_now_add=True)
    updated_at = models.DateTimeField(auto_now=True)

    objects = ArtistManager()

    class Meta:
        ordering = ['-created_at']
        verbose_name = 'Artist'
        verbose_name_plural = 'Artists'
        indexes = [
            models.Index(fields=['performance_tier']),
            models.Index(fields=['subscription_tier']),
            models.Index(fields=['buzz_score']),
        ]

    def __str__(self):
        return f"{self.display_name} - {self.get_performance_tier_display()}"
        
    @property
    def display_name(self):
        """Get the display name (band name or user name)"""
        return self.band_name or self.user.name

    def update_metrics_from_soundcharts(self, force_update=False):
        """
        Update artist metrics using SoundCharts API
        
        Args:
            force_update (bool): If True, force update even if recently updated
            
        Returns:
            dict: Result of the update with status and data
        """
        if not self.soundcharts_uuid:
            return {
                'success': False,
                'error': 'No SoundCharts UUID set for this artist',
                'code': 'missing_uuid'
            }
            
        # Check if we recently updated (within 24 hours)
        if not force_update and self.last_tier_update:
            time_since_update = timezone.now() - self.last_tier_update
            if time_since_update < timedelta(hours=24):
                return {
                    'success': True,
                    'tier': self.performance_tier,
                    'tier_display': self.get_performance_tier_display(),
                    'last_updated': self.last_tier_update.isoformat(),
                    'message': 'Using cached data (updated recently)',
                    'cached': True
                }

        from services.soundcharts import SoundChartsAPI
        try:
            soundcharts = SoundChartsAPI()
            
            # Get artist summary for followers and other metrics
            summary_endpoint = f"{soundcharts.BASE_URL}/artist/{self.soundcharts_uuid}/summary"
            summary = soundcharts._make_request(summary_endpoint)
            
            if 'error' in summary:
                return {
                    'success': False,
                    'error': summary['error'],
                    'code': 'soundcharts_error'
                }
                
            # Extract metrics
            follower_count = summary.get('followerCount', 0)
            monthly_listeners = summary.get('monthlyListeners', 0)
            total_stream_count = summary.get('totalStreamCount', 0)
            
            # Update artist fields
            self.follower_count = follower_count
            self.performance_tier = PerformanceTier.get_artist_tier(follower_count)
            self.last_tier_update = timezone.now()
            
            # Save the updated fields
            update_fields = [
                'follower_count', 
                'performance_tier', 
                'last_tier_update',
                'updated_at'
            ]
            
            # Update buzz score based on metrics
            self._update_buzz_score(monthly_listeners, total_stream_count)
            if hasattr(self, '_buzz_updated'):
                update_fields.append('buzz_score')
            
            self.save(update_fields=update_fields)
            
            return {
                'success': True,
                'tier': self.performance_tier,
                'tier_display': self.get_performance_tier_display(),
                'follower_count': self.follower_count,
                'last_updated': self.last_tier_update.isoformat(),
                'metrics': {
                    'monthly_listeners': monthly_listeners,
                    'total_streams': total_stream_count
                }
            }
            
        except Exception as e:
            logger.error(f"Error updating artist metrics from SoundCharts: {e}", 
                       exc_info=True)
            return {
                'success': False,
                'error': str(e),
                'code': 'update_error'
            }
            
    def _update_buzz_score(self, monthly_listeners, total_streams):
        """Calculate and update the artist's buzz score"""
        # Simple algorithm - can be enhanced based on business requirements
        # This is a placeholder - adjust weights as needed
        
        # Reset buzz score
        new_buzz = 0
        
        # Add points based on follower growth rate (if we had historical data)
        # For now, just use current follower count
        if self.follower_count > 0:
            if self.follower_count > 1000000:
                new_buzz += 50
            elif self.follower_count > 500000:
                new_buzz += 40
            elif self.follower_count > 100000:
                new_buzz += 30
            elif self.follower_count > 50000:
                new_buzz += 20
            elif self.follower_count > 10000:
                new_buzz += 10
                
        # Add points based on monthly listeners
        if monthly_listeners > 1000000:
            new_buzz += 30
        elif monthly_listeners > 500000:
            new_buzz += 25
        elif monthly_listeners > 100000:
            new_buzz += 20
        elif monthly_listeners > 50000:
            new_buzz += 15
        elif monthly_listeners > 10000:
            new_buzz += 10
            
        # Add points based on total streams (in millions)
        streams_millions = total_streams / 1000000
        if streams_millions > 100:
            new_buzz += 20
        elif streams_millions > 50:
            new_buzz += 15
        elif streams_millions > 10:
            new_buzz += 10
        elif streams_millions > 1:
            new_buzz += 5
            
        # Cap at 100
        new_buzz = min(100, new_buzz)
        
        # Only update if changed significantly to avoid unnecessary saves
        if abs(self.buzz_score - new_buzz) > 2:
            self.buzz_score = new_buzz
            self._buzz_updated = True
            
        # Update onFireStatus based on buzz
        self.onFireStatus = self.buzz_score >= 70

    def can_invite(self, target_tier):
        INVITATION_RULES = {
            'GOLIATH': ['ROCKSTAR', 'SCENE_KING', 'UP_AND_COMING', 'NEW_BLOOD', 'FRESH_TALENT'],
            'ROCKSTAR': ['SCENE_KING', 'UP_AND_COMING', 'NEW_BLOOD', 'FRESH_TALENT'],
            'SCENE_KING': ['UP_AND_COMING', 'NEW_BLOOD', 'FRESH_TALENT'],
            'UP_AND_COMING': ['NEW_BLOOD', 'FRESH_TALENT'],
            'NEW_BLOOD': ['FRESH_TALENT'],
            'FRESH_TALENT': []
        }
        return target_tier in INVITATION_RULES.get(self.performance_tier, [])


class Venue(models.Model):
    id = models.AutoField(primary_key=True)
    user = models.OneToOneField(User, on_delete=models.CASCADE)
    verification_docs = models.FileField(
                upload_to='venue_verification_docs', blank=True, null=True)
    location = models.JSONField(default=list)
<<<<<<< HEAD
    capacity = models.IntegerField(
        default=0,
        help_text="Venue capacity used to determine the tier"
    )
    tier = models.ForeignKey(
        'VenueTier',
        on_delete=models.SET_NULL,
        null=True,
        blank=True,
        help_text="Venue tier based on capacity"
    )
    amenities = models.JSONField(
        default=list,
        help_text="List of amenities available at the venue"
    )
=======
    capacity = models.IntegerField(default=0)
    amenities = models.JSONField(default=list)
    PROOF_CHOICES = [
        ('DOCUMENT', 'Document'),
        ('URL', 'URL'),
    ]

    proof_type = models.CharField(max_length=10, choices=PROOF_CHOICES, null=True, blank=True)
    proof_document = models.FileField(upload_to='venue_proofs/', null=True, blank=True)
    proof_url = models.URLField(null=True, blank=True)
>>>>>>> eea9488f
    seating_plan = models.ImageField(
        upload_to='venue_seating_plan', 
        blank=True, 
        null=True,
        help_text="Upload a seating plan for the venue"
    )
    reservation_fee = models.DecimalField(
        max_digits=10, 
        decimal_places=2, 
        default=0,
        help_text="Base reservation fee for the venue"
    )
    address = models.CharField(
        max_length=255, 
        blank=True, 
        null=True,
        help_text="Physical address of the venue"
    )
    artist_capacity = models.IntegerField(
        default=0,
        help_text="Maximum number of artists that can perform at the venue"
    )
    is_completed = models.BooleanField(
        default=False,
        help_text="Whether the venue profile is fully set up"
    )
    stripe_account_id = models.CharField(
        max_length=255, 
        blank=True, 
        null=True, 
        default=None,
        help_text="Stripe Connect account ID for payments"
    )
    stripe_onboarding_completed = models.BooleanField(
        default=False,
        help_text="Whether Stripe onboarding is completed"
    )
    created_at = models.DateTimeField(auto_now_add=True)
    updated_at = models.DateTimeField(auto_now=True)
    phone_number = models.CharField(max_length=20, blank=True, null=True)
    logo = models.ImageField(upload_to='venue_logos/', blank=True, null=True)
    city = models.CharField(max_length=100, blank=True, null=True)
    state = models.CharField(max_length=100, blank=True, null=True)

    class Meta:
        ordering = ['-created_at']
        verbose_name = 'Venue'
        verbose_name_plural = 'Venues'

    def __str__(self):
        return f"{self.user.name} - {self.get_performance_tier_display()}"

    def get_dirty_fields(self):
        """
        Get a dictionary of fields that have been modified since the model was instantiated.
        Returns a dictionary where keys are field names and values are the original values.
        """
        if not hasattr(self, '_original_state'):
            # Initialize with current state if not already done
            self._original_state = {}
            for field in self._meta.fields:
                self._original_state[field.name] = getattr(self, field.name)
        
        dirty_fields = {}
        for field_name, original_value in self._original_state.items():
            current_value = getattr(self, field_name)
            if current_value != original_value:
                dirty_fields[field_name] = original_value
        
        return dirty_fields
    
    def save(self, *args, **kwargs):
        # Auto-set venue tier based on capacity
        if self.capacity is not None and (self._state.adding or 'capacity' in self.get_dirty_fields()):
            self.tier = VenueTier.get_tier_for_capacity(self.capacity)
        
        # Update the original state after saving
        super().save(*args, **kwargs)
        if hasattr(self, '_original_state'):
            delattr(self, '_original_state')
    
    def get_eligible_artist_tiers(self):
        """Get list of artist tiers that can perform at this venue"""
        if not self.tier:
            return []
            
        # Get all artist tiers that include this venue tier in their eligible venues
        eligible_tiers = []
        for artist_tier_name, venue_tier_names in _TierConfig.ARTIST_VENUE_MAPPING.items():
            if self.tier.tier in venue_tier_names:
                eligible_tiers.append(artist_tier_name)
                
        return eligible_tiers
    
    def can_host_artist(self, artist):
        """Check if this venue can host a specific artist"""
        if not self.tier or not hasattr(artist, 'performance_tier'):
            return False
            
        # Get the artist's tier name
        artist_tier_name = artist.performance_tier.name if artist.performance_tier else None
        if not artist_tier_name:
            return False
            
        # Check if the artist's tier is in the venue's eligible tiers
        return artist_tier_name in self.get_eligible_artist_tiers()


class Fan(models.Model):
    id = models.AutoField(primary_key=True)
    user = models.OneToOneField(User, on_delete=models.CASCADE)
    created_at = models.DateTimeField(auto_now_add=True)
    updated_at = models.DateTimeField(auto_now=True)

    def __str__(self):
        return f'{self.user.name}'<|MERGE_RESOLUTION|>--- conflicted
+++ resolved
@@ -824,23 +824,6 @@
     verification_docs = models.FileField(
                 upload_to='venue_verification_docs', blank=True, null=True)
     location = models.JSONField(default=list)
-<<<<<<< HEAD
-    capacity = models.IntegerField(
-        default=0,
-        help_text="Venue capacity used to determine the tier"
-    )
-    tier = models.ForeignKey(
-        'VenueTier',
-        on_delete=models.SET_NULL,
-        null=True,
-        blank=True,
-        help_text="Venue tier based on capacity"
-    )
-    amenities = models.JSONField(
-        default=list,
-        help_text="List of amenities available at the venue"
-    )
-=======
     capacity = models.IntegerField(default=0)
     amenities = models.JSONField(default=list)
     PROOF_CHOICES = [
@@ -851,7 +834,7 @@
     proof_type = models.CharField(max_length=10, choices=PROOF_CHOICES, null=True, blank=True)
     proof_document = models.FileField(upload_to='venue_proofs/', null=True, blank=True)
     proof_url = models.URLField(null=True, blank=True)
->>>>>>> eea9488f
+
     seating_plan = models.ImageField(
         upload_to='venue_seating_plan', 
         blank=True, 
