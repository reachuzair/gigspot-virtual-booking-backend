"""
Django settings for gigspot_backend project.

Generated by 'django-admin startproject' using Django 5.1.7.

For more information on this file, see
https://docs.djangoproject.com/en/5.1/topics/settings/

For the full list of settings and their values, see
https://docs.djangoproject.com/en/5.1/ref/settings/
"""

import os
from pathlib import Path
from datetime import timedelta
from dotenv import load_dotenv

# Load environment variables
load_dotenv()

# Build paths inside the project like this: BASE_DIR / 'subdir'.
BASE_DIR = Path(__file__).resolve().parent.parent

# Quick-start development settings - unsuitable for production
# See https://docs.djangoproject.com/en/5.1/howto/deployment/checklist/

# SECURITY WARNING: keep the secret key used in production secret!
SECRET_KEY = os.getenv(
    'SECRET_KEY', 'django-insecure-g8=z0v@=7iefqblfjn^2=vn_4g-#7o4t=n48!l97_64w=k+)nl')

# SECURITY WARNING: don't run with debug turned on in production!
DEBUG = os.getenv('DEBUG', 'True') == 'True'

ALLOWED_HOSTS = [
    'localhost',
    '127.0.0.1',
    '16.171.237.96',
    '0.0.0.0',
    '172.31.31.43',
    '7eaf-223-123-14-195.ngrok-free.app',
    'app.gigspotvb.com',
<<<<<<< HEAD
    '89a5-103-203-47-195.ngrok-free.app',
=======
    'gigspot-ws-alb-1735954155.eu-north-1.elb.amazonaws.com',
    'socket.gigspotvb.com',
>>>>>>> 808db228
]

AUTH_USER_MODEL = 'custom_auth.User'
# Application definition

INSTALLED_APPS = [
    'django.contrib.admin',
    'django.contrib.auth',
    'django.contrib.contenttypes',
    'django.contrib.sessions',
    'django.contrib.messages',
    'django.contrib.staticfiles',
    'rest_framework',
    'rest_framework_simplejwt',
    'channels',
    'api',
    'custom_auth',
    'rt_notifications',
    'users',
    'gigs',
    'subscriptions',
    'services',
    'connections',
    'payments',
    'carts',
    'chat',
    'venues',
]

REST_FRAMEWORK = {
    'DEFAULT_AUTHENTICATION_CLASSES': (
        'rest_framework.authentication.SessionAuthentication',
    ),
    'DEFAULT_PERMISSION_CLASSES': [
        'rest_framework.permissions.IsAuthenticated',
    ],
    'DEFAULT_FILTER_BACKENDS': ['django_filters.rest_framework.DjangoFilterBackend'],
    'DEFAULT_PAGINATION_CLASS': 'rest_framework.pagination.PageNumberPagination',
    'PAGE_SIZE': 10
}

MIDDLEWARE = [
    'django.middleware.security.SecurityMiddleware',
    'django.contrib.sessions.middleware.SessionMiddleware',
    'django.middleware.common.CommonMiddleware',
    'django.middleware.csrf.CsrfViewMiddleware',
    'django.contrib.auth.middleware.AuthenticationMiddleware',
    'django.contrib.messages.middleware.MessageMiddleware',
    'django.middleware.clickjacking.XFrameOptionsMiddleware',
]

ROOT_URLCONF = 'gigspot_backend.urls'

TEMPLATES = [
    {
        'BACKEND': 'django.template.backends.django.DjangoTemplates',
        'DIRS': [os.path.join(BASE_DIR, 'templates')],
        'APP_DIRS': True,
        'OPTIONS': {
            'context_processors': [
                'django.template.context_processors.debug',
                'django.template.context_processors.request',
                'django.contrib.auth.context_processors.auth',
                'django.contrib.messages.context_processors.messages',
            ],
        },
    },
]

WSGI_APPLICATION = 'gigspot_backend.wsgi.application'
ASGI_APPLICATION = 'gigspot_backend.asgi.application'

# Channels Configuration
CHANNEL_LAYERS = {
    'default': {
        'BACKEND': 'channels_redis.core.RedisChannelLayer',
        'CONFIG': {
            "hosts": [('127.0.0.1', 6379)],
        },
    },
}

# Database
# https://docs.djangoproject.com/en/5.1/ref/settings/#databases

DATABASES = {
    'default': {
        'ENGINE': 'django.db.backends.sqlite3',
        'NAME': BASE_DIR / 'db.sqlite3',
    }
}

# Password validation
# https://docs.djangoproject.com/en/5.1/ref/settings/#auth-password-validators

AUTH_PASSWORD_VALIDATORS = [
    {
        'NAME': 'django.contrib.auth.password_validation.UserAttributeSimilarityValidator',
    },
    {
        'NAME': 'django.contrib.auth.password_validation.MinimumLengthValidator',
    },
    {
        'NAME': 'django.contrib.auth.password_validation.CommonPasswordValidator',
    },
    {
        'NAME': 'django.contrib.auth.password_validation.NumericPasswordValidator',
    },
]

# Internationalization
# https://docs.djangoproject.com/en/5.1/topics/i18n/

LANGUAGE_CODE = 'en-us'

TIME_ZONE = 'UTC'

USE_I18N = True

USE_TZ = True

# Static files (CSS, JavaScript, Images)
# https://docs.djangoproject.com/en/5.1/howto/static-files/

STATIC_URL = 'static/'
STATIC_ROOT = BASE_DIR / 'staticfiles'

# Media files configuration
MEDIA_URL = '/media/'
MEDIA_ROOT = BASE_DIR / 'media'

# Default primary key field type
# https://docs.djangoproject.com/en/5.1/ref/settings/#default-auto-field

DEFAULT_AUTO_FIELD = 'django.db.models.BigAutoField'

# JWT Settings
SIMPLE_JWT = {
    'ACCESS_TOKEN_LIFETIME': timedelta(minutes=60),
    'REFRESH_TOKEN_LIFETIME': timedelta(days=1),
    'ROTATE_REFRESH_TOKENS': True,
    'BLACKLIST_AFTER_ROTATION': True,
}

# CORS Settings (if needed)
CORS_ORIGIN_ALLOW_ALL = True
CORS_ALLOW_CREDENTIALS = True


# Email Configuration
EMAIL_BACKEND = 'django.core.mail.backends.smtp.EmailBackend'  # For production
# EMAIL_BACKEND = 'django.core.mail.backends.console.EmailBackend'  # For development (emails print to console)

EMAIL_HOST = os.getenv('EMAIL_HOST')  # e.g., smtp.gmail.com, smtp.sendgrid.net
EMAIL_PORT = 587  # Typically 587 for TLS, 465 for SSL
EMAIL_USE_TLS = True  # Use TLS (or EMAIL_USE_SSL = True for SSL)
EMAIL_HOST_USER = os.getenv('EMAIL_HOST_USER')  # Your email address
# Your email password or app-specific password
EMAIL_HOST_PASSWORD = os.getenv('EMAIL_HOST_PASSWORD')
DEFAULT_FROM_EMAIL = os.getenv('DEFAULT_FROM_EMAIL')  # Default sender email

FRONTEND_URL = os.getenv('FRONTEND_URL')

# Stripe Configuration
STRIPE_PUBLIC_KEY = os.getenv('STRIPE_PUBLIC_KEY')
STRIPE_SECRET_KEY = os.getenv('STRIPE_SECRET_KEY')
STRIPE_WEBHOOK_SECRET = os.getenv('STRIPE_WEBHOOK_SECRET')

CACHES = {
    "default": {
        "BACKEND": "django_redis.cache.RedisCache",
        "LOCATION": "redis://127.0.0.1:6379/1",  # or your Redis URL
        "OPTIONS": {
            "CLIENT_CLASS": "django_redis.client.DefaultClient",
        }
    }
}

# For session storage (if using Redis for sessions)
SESSION_ENGINE = "django.contrib.sessions.backends.cache"
SESSION_CACHE_ALIAS = "default"

# Logging configuration
LOGGING = {
    'version': 1,
    'disable_existing_loggers': False,
    'formatters': {
        'verbose': {
            'format': '[{asctime}] {levelname} {name} {message}',
            'style': '{',
        },
        'simple': {
            'format': '{levelname} {message}',
            'style': '{',
        },
    },
    'handlers': {
        'console': {
            'class': 'logging.StreamHandler',
            'formatter': 'verbose',
        },
        'file': {
            'class': 'logging.FileHandler',
            'filename': os.path.join(BASE_DIR, 'gigspot.log'),
            'formatter': 'verbose',
        },
    },
    'root': {
        'handlers': ['console', 'file'],
        'level': 'INFO',
    },
    'loggers': {
        'django': {
            'handlers': ['console', 'file'],
            'level': 'INFO',
            'propagate': True,
        },
    },
}<|MERGE_RESOLUTION|>--- conflicted
+++ resolved
@@ -39,12 +39,8 @@
     '172.31.31.43',
     '7eaf-223-123-14-195.ngrok-free.app',
     'app.gigspotvb.com',
-<<<<<<< HEAD
-    '89a5-103-203-47-195.ngrok-free.app',
-=======
     'gigspot-ws-alb-1735954155.eu-north-1.elb.amazonaws.com',
     'socket.gigspotvb.com',
->>>>>>> 808db228
 ]
 
 AUTH_USER_MODEL = 'custom_auth.User'
