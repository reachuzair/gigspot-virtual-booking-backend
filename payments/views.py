--- conflicted
+++ resolved
@@ -1,8 +1,5 @@
-<<<<<<< HEAD
-"""Views for handling payment processing."""
-=======
+
 from decimal import ROUND_HALF_UP, Decimal
->>>>>>> 660ddcf8
 import logging
 import json
 from decimal import Decimal
@@ -14,12 +11,14 @@
 from rest_framework.decorators import api_view, permission_classes, authentication_classes
 from rest_framework.permissions import IsAuthenticated, AllowAny
 from rest_framework.response import Response
-<<<<<<< HEAD
+from custom_auth.models import Artist
+from gigs.models import Gig
+from payments.models import Ticket
 from rest_framework.views import APIView
 from rest_framework.parsers import JSONParser
-
 # Configure Stripe
 import stripe
+logger = logging.getLogger(__name__)
 stripe.api_key = settings.STRIPE_SECRET_KEY
 logger = logging.getLogger(__name__)
 
@@ -283,17 +282,6 @@
             return {'error': 'Failed to process payment'}, status.HTTP_500_INTERNAL_SERVER_ERROR
     
 
-            
-
-=======
-from custom_auth.models import Artist
-from gigs.models import Gig
-from payments.models import Ticket
-
-# Set up logging
-logger = logging.getLogger(__name__)
-
->>>>>>> 660ddcf8
 
 @api_view(['POST'])
 @permission_classes([IsAuthenticated])
@@ -305,7 +293,7 @@
     from gigs.models import Gig, Ticket
     from subscriptions.models import SubscriptionPlan, VenueAdPlan
     """
-<<<<<<< HEAD
+
     Create a payment intent for ticket purchases or subscriptions.
     
     Request format for gig ticket purchase (fans only):
@@ -541,86 +529,7 @@
         logger.error(f'Error in _get_or_create_customer: {str(e)}')
         raise
 
-=======
-    Create a payment intent for purchasing tickets to a gig.
-    """
-    user = request.user
-    print(f"User: {user}, Role: {user.role}")
-    if user.role != 'fan':  # Assuming ROLE_CHOICES.FAN is 'FAN'
-        return Response(
-            {'detail': 'Please login with fan account.'},
-            status=status.HTTP_401_UNAUTHORIZED
-        )
-
-    try:
-        gig = Gig.objects.get(id=gig_id)
-        quantity = int(request.data.get('quantity', 1))
-        artist_id = int(request.data.get('supporting_artist_id', 0))
-        application_fee_input = request.data.get('application_fee', 0)
-        item_id = int(request.data.get('item_id', 0))
-
-        if item_id == 0:
-            return Response({"detail": "Cart item not found."}, status=status.HTTP_404_NOT_FOUND)
-
-        if artist_id == 0:
-            artist = gig.user_id
-            if not artist:
-                return Response({"detail": "Artist not found for this gig."}, status=status.HTTP_404_NOT_FOUND)
-            artist_id = artist.id
-        else:
-            artist = Artist.objects.get(user_id=artist_id)
-
-        ticket_price = Decimal(str(gig.ticket_price))
-        # print(
-        #     f"quantity: {quantity} (type: {type(quantity)}), ticket_price: {ticket_price} (type: {type(ticket_price)})")
-        application_fee_val = Decimal(str(application_fee_input))
-
-        if quantity <= 0 or ticket_price <= 0:
-            return Response({"detail": "Invalid quantity or ticket price."}, status=status.HTTP_400_BAD_REQUEST)
-
-        amount = int((ticket_price * quantity *
-                     100).to_integral_value(rounding=ROUND_HALF_UP))
-        application_fee = int(
-            (application_fee_val * 100).to_integral_value(rounding=ROUND_HALF_UP))
-
-        if amount < 50:
-            return Response({"detail": "Total amount must be at least $0.50."}, status=status.HTTP_400_BAD_REQUEST)
-
-        intent = stripe.PaymentIntent.create(
-            amount=amount,
-            currency="usd",
-            application_fee_amount=application_fee,
-            transfer_data={"destination": artist.stripe_account_id},
-            metadata={
-                "gig_id": gig.id,
-                "fan_id": user.id,
-                "quantity": quantity,
-                "payment_intent_for": "ticket_purchase",
-                "supporting_artist_id": artist_id,
-                "item_id": item_id,
-            }
-        )
-        return Response({
-            "client_secret": intent.client_secret,
-            "payment_intent_id": intent.id
-        })
-
-    except Gig.DoesNotExist:
-        return Response(
-            {"error": "Gig not found"},
-            status=status.HTTP_404_NOT_FOUND
-        )
-    except Exception as e:
-        logger.error(f"Error creating payment intent: {str(e)}")
-        return Response(
-            {'detail': 'An error occurred while creating the payment intent.'},
-            status=status.HTTP_500_INTERNAL_SERVER_ERROR
-        )
-
-
-@api_view(['GET'])
-@permission_classes([IsAuthenticated])
->>>>>>> 660ddcf8
+
 def list_tickets(request, gig_id):
     # Import models locally to prevent AppRegistryNotReady error
     from gigs.models import Ticket, Gig
@@ -629,7 +538,7 @@
     List all tickets for a specific gig for the authenticated user.
     """
     try:
-<<<<<<< HEAD
+
         # Verify the gig exists and is active
         try:
             gig = Gig.objects.get(id=gig_id, is_active=True)
@@ -664,32 +573,7 @@
             'total_paid': str(ticket.total_paid)
         } for ticket in tickets]
         
-=======
-        # Get the gig
-        gig = Gig.objects.get(id=gig_id)
-
-        # Get tickets for this user and gig
-        tickets = Ticket.objects.filter(
-            gig=gig,
-            user=request.user
-        )
-
-        # Serialize the tickets
-        ticket_data = [
-            {
-                'id': ticket.id,
-                'gig_id': ticket.gig.id,
-                'gig_title': ticket.gig.title,
-                'purchase_date': ticket.purchase_date,
-                'status': ticket.status,
-                'ticket_type': ticket.ticket_type,
-                'price': ticket.price,
-                'qr_code': ticket.qr_code.url if ticket.qr_code else None
-            }
-            for ticket in tickets
-        ]
-
->>>>>>> 660ddcf8
+
         return Response({
             'gig': {
                 'id': gig.id,
@@ -700,16 +584,7 @@
             },
             'tickets': ticket_data
         })
-<<<<<<< HEAD
-        
-=======
-
-    except Gig.DoesNotExist:
-        return Response(
-            {'detail': 'Gig not found.'},
-            status=status.HTTP_404_NOT_FOUND
-        )
->>>>>>> 660ddcf8
+
     except Exception as e:
         logger.error(f'Error in list_tickets: {str(e)}')
         return Response(
